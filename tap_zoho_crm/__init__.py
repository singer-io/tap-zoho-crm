--- conflicted
+++ resolved
@@ -22,14 +22,8 @@
     Discover and emit the catalog to stdout
     """
     LOGGER.info("Starting discover")
-<<<<<<< HEAD
-    catalog = discover(client=client, config=config)
-    if not config.get("auto_add_new_metadata", False):
-        json.dump(catalog.to_dict(), sys.stdout, indent=2)
-=======
     catalog = discover(client=client)
     json.dump(catalog.to_dict(), sys.stdout, indent=2)
->>>>>>> af00866b
     LOGGER.info("Finished discover")
     return catalog
 
@@ -47,20 +41,9 @@
     with Client(parsed_args.config) as client:
         config = parsed_args.config
         if parsed_args.discover:
-<<<<<<< HEAD
-            do_discover(
-                client=client,
-                config=config)
-=======
             do_discover(client=client)
->>>>>>> af00866b
         elif parsed_args.catalog:
             catalog = parsed_args.catalog
-            if config.get("auto_add_new_metadata", False):
-                LOGGER.info("Fetching and applying metadata for stream during sync.")
-                catalog = do_discover(
-                            client=client,
-                            config=config)
             sync(
                 client=client,
                 config=config,
