--- conflicted
+++ resolved
@@ -31,70 +31,6 @@
 ## 4. Logging & Exception Handling
 
 - Log every API request (URL + parameters), omitting sensitive info (e.g., API keys).
-<<<<<<< HEAD
-- Log progress (e.g., “Starting stream X”).
-- On API errors, log the status code and response body.
-- For fatal errors, log at `CRITICAL` or `FATAL` level and exit with non-zero status. Omit stack trace for known, user-triggered error conditions; include full trace for unknown exceptions.
-- For recoverable errors, implement retries with exponential backoff (e.g., using the `backoff` library).
-:contentReference[oaicite:4]{index=4}
-
-## 5. Module Structure
-- Organize code in a proper module (folder) with `__init__.py`, not a single script file.
-:contentReference[oaicite:5]{index=5}
-
-## 6. Schema Management
-- For static schemas, store them as `.json` files in a `schemas/` directory—not as code-defined dicts.
-- Prefer explicit schemas: avoid `additionalProperties: true` or vague typing. Use explicit field names and types, and set `additionalProperties: false` when the schema should be strict.
-- Be cautious when tightening schemas in new releases—this may require a major version bump per semantic versioning.
-:contentReference[oaicite:6]{index=6}
-
-## 7. JSON Schema Guidelines
-- All files under `schema/*.json` must follow the [JSON Schema standard](https://json-schema.org/).
-- Any fields named `created_time`, `modified_time`, or ending in `_time` **must use the `date-time` format**.
-- The `additional_properties` field should not be included at the root level; it can be allowed in nested fields but not at the object level.
-
-  Example:
-  ```json
-  {
-    "type": "object",
-    "properties": {
-      "created_time": {
-        "type": ["null", "string"],
-        "format": "date-time"
-      },
-      "last_access_time": {
-        "type": ["null", "string"],
-        "format": "date-time"
-      }
-    }
-  }
-  ```
-:contentReference[oaicite:7]{index=7}
-
-## 8. Validating Bookmarking
-We use the singer.bookmarks module to read from and write to the bookmark state file. To ensure correctness, always validate the structure of the bookmark state file before processing or committing any changes.
-- In abstract.py file we are using get_bookmark and write_bookmark function to update the bookmark content for the streams.
-- We can use write_bookmark which is overriding the singers.io bookmarking module function.
-- We use [singer.bookmarks](https://github.com/singer-io/singer-python/blob/master/singer/bookmarks.py) to read, write, and validate bookmark values.
-
-  Format Requirements:
-  ```
-  {
-    "bookmarks": {
-      "stream_name": {
-        "replication_key": "2024-01-01T00:00:00Z"
-      }
-    }
-  }
-  ```
-  :contentReference[oaicite:8]{index=8}
-
-
-## 9. Code Quality
-- Use `pylint` and aim for zero error-level messages.
-- Assume that CI (e.g., CircleCI) will enforce linting. Fix or explicitly disable messages as needed.
-:contentReference[oaicite:9]{index=9}
-=======
 - Log progress updates (e.g., “Starting stream X”).
 - On API errors, log status code and response body.
 
@@ -172,5 +108,4 @@
 
 - Use pylint and aim for zero error-level messages.
 - CI pipelines (e.g., CircleCI) should enforce linting.
-- Fix or explicitly disable warnings when appropriate.
->>>>>>> ccd036cb
+- Fix or explicitly disable warnings when appropriate.